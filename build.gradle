// Copyright (C) 2016 The Android Open Source Project
//
// Licensed under the Apache License, Version 2.0 (the "License");
// you may not use this file except in compliance with the License.
// You may obtain a copy of the License at
//
//      http://www.apache.org/licenses/LICENSE-2.0
//
// Unless required by applicable law or agreed to in writing, software
// distributed under the License is distributed on an "AS IS" BASIS,
// WITHOUT WARRANTIES OR CONDITIONS OF ANY KIND, either express or implied.
// See the License for the specific language governing permissions and
// limitations under the License.
buildscript {
    repositories {
        jcenter()
        google()
    }
    dependencies {
<<<<<<< HEAD
        classpath 'com.android.tools.build:gradle:3.1.1'
=======
        classpath 'com.android.tools.build:gradle:3.1.4'
>>>>>>> b34c4641
        classpath 'com.novoda:bintray-release:0.8.1'
        classpath 'com.google.android.gms:strict-version-matcher-plugin:1.0.3'
    }
    // Workaround for the following test coverage issue. Remove when fixed:
    // https://code.google.com/p/android/issues/detail?id=226070
    configurations.all {
        resolutionStrategy {
            force 'org.jacoco:org.jacoco.report:0.7.4.201502262128'
            force 'org.jacoco:org.jacoco.core:0.7.4.201502262128'
        }
    }
}
allprojects {
    repositories {
        jcenter()
        google()
    }
    project.ext {
        exoplayerPublishEnabled = true
    }
    if (it.hasProperty('externalBuildDir')) {
        if (!new File(externalBuildDir).isAbsolute()) {
            externalBuildDir = new File(rootDir, externalBuildDir)
        }
        buildDir = "${externalBuildDir}/${project.name}"
    }
}

apply from: 'javadoc_combined.gradle'<|MERGE_RESOLUTION|>--- conflicted
+++ resolved
@@ -17,11 +17,7 @@
         google()
     }
     dependencies {
-<<<<<<< HEAD
-        classpath 'com.android.tools.build:gradle:3.1.1'
-=======
         classpath 'com.android.tools.build:gradle:3.1.4'
->>>>>>> b34c4641
         classpath 'com.novoda:bintray-release:0.8.1'
         classpath 'com.google.android.gms:strict-version-matcher-plugin:1.0.3'
     }
