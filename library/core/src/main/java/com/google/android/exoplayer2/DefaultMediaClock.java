--- conflicted
+++ resolved
@@ -48,8 +48,6 @@
   private boolean isUsingStandaloneClock;
   private boolean standaloneClockIsStarted;
 
-  private boolean started;
-
   /**
    * Creates a new instance with listener for playback parameter changes and a {@link Clock} to use
    * for the standalone clock implementation.
@@ -68,34 +66,23 @@
    * Starts the standalone fallback clock.
    */
   public void start() {
-<<<<<<< HEAD
-    if (!started) {
-      standaloneMediaClock.start();
-      started= true;
-    }
-=======
     standaloneClockIsStarted = true;
     standaloneClock.start();
->>>>>>> 6f9102cf
+  }
+
+  /**
+   * Returns whether the standalone clock has been started.
+   */
+  public boolean isStarted() {
+    return standaloneClockIsStarted;
   }
 
   /**
    * Stops the standalone fallback clock.
    */
   public void stop() {
-<<<<<<< HEAD
-    if (started) {
-      standaloneMediaClock.stop();
-      started = false;
-    }
-  }
-
-  public boolean isStarted() {
-    return started;
-=======
     standaloneClockIsStarted = false;
     standaloneClock.stop();
->>>>>>> 6f9102cf
   }
 
   /**
