/*
 * Copyright (C) 2016 The Android Open Source Project
 *
 * Licensed under the Apache License, Version 2.0 (the "License");
 * you may not use this file except in compliance with the License.
 * You may obtain a copy of the License at
 *
 *      http://www.apache.org/licenses/LICENSE-2.0
 *
 * Unless required by applicable law or agreed to in writing, software
 * distributed under the License is distributed on an "AS IS" BASIS,
 * WITHOUT WARRANTIES OR CONDITIONS OF ANY KIND, either express or implied.
 * See the License for the specific language governing permissions and
 * limitations under the License.
 */
package com.google.android.exoplayer2;

import android.annotation.SuppressLint;
import android.os.Handler;
import android.os.Looper;
import android.os.Message;
import android.support.annotation.Nullable;
import android.util.Log;
import android.util.Pair;
import com.google.android.exoplayer2.PlayerMessage.Target;
import com.google.android.exoplayer2.source.MediaSource;
import com.google.android.exoplayer2.source.MediaSource.MediaPeriodId;
import com.google.android.exoplayer2.source.TrackGroupArray;
import com.google.android.exoplayer2.trackselection.TrackSelection;
import com.google.android.exoplayer2.trackselection.TrackSelectionArray;
import com.google.android.exoplayer2.trackselection.TrackSelector;
import com.google.android.exoplayer2.trackselection.TrackSelectorResult;
import com.google.android.exoplayer2.upstream.BandwidthMeter;
import com.google.android.exoplayer2.util.Assertions;
import com.google.android.exoplayer2.util.Clock;
import com.google.android.exoplayer2.util.Util;
import java.util.ArrayDeque;
import java.util.ArrayList;
import java.util.List;
import java.util.Set;
import java.util.concurrent.CopyOnWriteArraySet;

/**
 * An {@link ExoPlayer} implementation. Instances can be obtained from {@link ExoPlayerFactory}.
 */
/* package */ final class ExoPlayerImpl implements ExoPlayer {

  private static final String TAG = "ExoPlayerImpl";

  /**
   * This empty track selector result can only be used for {@link PlaybackInfo#trackSelectorResult}
   * when the player does not have any track selection made (such as when player is reset, or when
   * player seeks to an unprepared period). It will not be used as result of any {@link
   * TrackSelector#selectTracks(RendererCapabilities[], TrackGroupArray)} operation.
   */
  /* package */ final TrackSelectorResult emptyTrackSelectorResult;

  private final Renderer[] renderers;
  private final TrackSelector trackSelector;
  private final Handler eventHandler;
  private final ExoPlayerImplInternal internalPlayer;
  private final Handler internalPlayerHandler;
  private final CopyOnWriteArraySet<Player.EventListener> listeners;
  private final Timeline.Window window;
  private final Timeline.Period period;
  private final ArrayDeque<PlaybackInfoUpdate> pendingPlaybackInfoUpdates;
  private final VideoComponent videoComponent;
  
  private boolean playWhenReady;
  private boolean internalPlayWhenReady;
  private @RepeatMode int repeatMode;
  private boolean shuffleModeEnabled;
  private int pendingOperationAcks;
  private boolean hasPendingPrepare;
  private boolean hasPendingSeek;
  private PlaybackParameters playbackParameters;
  private SeekParameters seekParameters;
  private @Nullable ExoPlaybackException playbackError;

  // Playback information when there is no pending seek/set source operation.
  private PlaybackInfo playbackInfo;

  // Playback information when there is a pending seek/set source operation.
  private int maskingWindowIndex;
  private int maskingPeriodIndex;
  private long maskingWindowPositionMs;

  /**
   * Constructs an instance. Must be called from a thread that has an associated {@link Looper}.
   *
   * @param renderers The {@link Renderer}s that will be used by the instance.
   * @param trackSelector The {@link TrackSelector} that will be used by the instance.
   * @param loadControl The {@link LoadControl} that will be used by the instance.
   * @param bandwidthMeter The {@link BandwidthMeter} that will be used by the instance.
   * @param clock The {@link Clock} that will be used by the instance.
   * @param looper The {@link Looper} which must be used for all calls to the player and which is
   *     used to call listeners on.
   */
  @SuppressLint("HandlerLeak")
  public ExoPlayerImpl(
<<<<<<< HEAD
          Renderer[] renderers, TrackSelector trackSelector, LoadControl loadControl, Clock clock) {
    this(renderers, trackSelector, loadControl, clock, null);
  }

  /**
   * Constructs an instance. Must be called from a thread that has an associated {@link Looper}.
   *
   * @param renderers The {@link Renderer}s that will be used by the instance.
   * @param trackSelector The {@link TrackSelector} that will be used by the instance.
   * @param loadControl The {@link LoadControl} that will be used by the instance.
   * @param clock The {@link Clock} that will be used by the instance.
   */
  @SuppressLint("HandlerLeak")
  public ExoPlayerImpl(
      Renderer[] renderers, TrackSelector trackSelector, LoadControl loadControl, Clock clock,
      VideoComponent videoComponent) {
=======
      Renderer[] renderers,
      TrackSelector trackSelector,
      LoadControl loadControl,
      BandwidthMeter bandwidthMeter,
      Clock clock,
      Looper looper) {
>>>>>>> b34c4641
    Log.i(TAG, "Init " + Integer.toHexString(System.identityHashCode(this)) + " ["
        + ExoPlayerLibraryInfo.VERSION_SLASHY + "] [" + Util.DEVICE_DEBUG_INFO + "]");
    Assertions.checkState(renderers.length > 0);
    this.renderers = Assertions.checkNotNull(renderers);
    this.trackSelector = Assertions.checkNotNull(trackSelector);
    this.videoComponent = videoComponent;
    this.playWhenReady = false;
    this.repeatMode = Player.REPEAT_MODE_OFF;
    this.shuffleModeEnabled = false;
    this.listeners = new CopyOnWriteArraySet<>();
    emptyTrackSelectorResult =
        new TrackSelectorResult(
            new RendererConfiguration[renderers.length],
            new TrackSelection[renderers.length],
            null);
    window = new Timeline.Window();
    period = new Timeline.Period();
    playbackParameters = PlaybackParameters.DEFAULT;
    seekParameters = SeekParameters.DEFAULT;
    eventHandler =
        new Handler(looper) {
          @Override
          public void handleMessage(Message msg) {
            ExoPlayerImpl.this.handleEvent(msg);
          }
        };
    playbackInfo = PlaybackInfo.createDummy(/* startPositionUs= */ 0, emptyTrackSelectorResult);
    pendingPlaybackInfoUpdates = new ArrayDeque<>();
    internalPlayer =
        new ExoPlayerImplInternal(
            renderers,
            trackSelector,
            emptyTrackSelectorResult,
            loadControl,
            bandwidthMeter,
            playWhenReady,
            repeatMode,
            shuffleModeEnabled,
            eventHandler,
            this,
            clock);
    internalPlayerHandler = new Handler(internalPlayer.getPlaybackLooper());
  }

  @Override
  public AudioComponent getAudioComponent() {
    return null;
  }

  @Override
  public VideoComponent getVideoComponent() {
    return videoComponent;
  }

  @Override
  public TextComponent getTextComponent() {
    return null;
  }

  @Override
  public Looper getPlaybackLooper() {
    return internalPlayer.getPlaybackLooper();
  }

  @Override
  public Looper getApplicationLooper() {
    return eventHandler.getLooper();
  }

  @Override
  public void addListener(Player.EventListener listener) {
    listeners.add(listener);
  }

  @Override
  public void removeListener(Player.EventListener listener) {
    listeners.remove(listener);
  }

  @Override
  public int getPlaybackState() {
    return playbackInfo.playbackState;
  }

  @Override
  public @Nullable ExoPlaybackException getPlaybackError() {
    return playbackError;
  }

  @Override
  public void prepare(MediaSource mediaSource) {
    prepare(mediaSource, true, true);
  }

  @Override
  public void prepare(MediaSource mediaSource, boolean resetPosition, boolean resetState) {
    playbackError = null;
    PlaybackInfo playbackInfo =
        getResetPlaybackInfo(
            resetPosition, resetState, /* playbackState= */ Player.STATE_BUFFERING);
    // Trigger internal prepare first before updating the playback info and notifying external
    // listeners to ensure that new operations issued in the listener notifications reach the
    // player after this prepare. The internal player can't change the playback info immediately
    // because it uses a callback.
    hasPendingPrepare = true;
    pendingOperationAcks++;
    internalPlayer.prepare(mediaSource, resetPosition, resetState);
    updatePlaybackInfo(
        playbackInfo,
        /* positionDiscontinuity= */ false,
        /* ignored */ DISCONTINUITY_REASON_INTERNAL,
        TIMELINE_CHANGE_REASON_RESET,
        /* seekProcessed= */ false,
        /* playWhenReadyChanged= */ false);
  }

  @Override
  public void setPlayWhenReady(boolean playWhenReady) {
    setPlayWhenReady(playWhenReady, /* suppressPlayback= */ false);
  }

  public void setPlayWhenReady(boolean playWhenReady, boolean suppressPlayback) {
    boolean internalPlayWhenReady = playWhenReady && !suppressPlayback;
    if (this.internalPlayWhenReady != internalPlayWhenReady) {
      this.internalPlayWhenReady = internalPlayWhenReady;
      internalPlayer.setPlayWhenReady(internalPlayWhenReady);
    }
    if (this.playWhenReady != playWhenReady) {
      this.playWhenReady = playWhenReady;
      updatePlaybackInfo(
          playbackInfo,
          /* positionDiscontinuity= */ false,
          /* ignored */ DISCONTINUITY_REASON_INTERNAL,
          /* ignored */ TIMELINE_CHANGE_REASON_RESET,
          /* seekProcessed= */ false,
          /* playWhenReadyChanged= */ true);
    }
  }

  @Override
  public boolean getPlayWhenReady() {
    return playWhenReady;
  }

  @Override
  public void setRepeatMode(@RepeatMode int repeatMode) {
    if (this.repeatMode != repeatMode) {
      this.repeatMode = repeatMode;
      internalPlayer.setRepeatMode(repeatMode);
      for (Player.EventListener listener : listeners) {
        listener.onRepeatModeChanged(repeatMode);
      }
    }
  }

  @Override
  public @RepeatMode int getRepeatMode() {
    return repeatMode;
  }

  @Override
  public void setShuffleModeEnabled(boolean shuffleModeEnabled) {
    if (this.shuffleModeEnabled != shuffleModeEnabled) {
      this.shuffleModeEnabled = shuffleModeEnabled;
      internalPlayer.setShuffleModeEnabled(shuffleModeEnabled);
      for (Player.EventListener listener : listeners) {
        listener.onShuffleModeEnabledChanged(shuffleModeEnabled);
      }
    }
  }

  @Override
  public boolean getShuffleModeEnabled() {
    return shuffleModeEnabled;
  }

  @Override
  public boolean isLoading() {
    return playbackInfo.isLoading;
  }

  @Override
  public void seekToDefaultPosition() {
    seekToDefaultPosition(getCurrentWindowIndex());
  }

  @Override
  public void seekToDefaultPosition(int windowIndex) {
    seekTo(windowIndex, C.TIME_UNSET);
  }

  @Override
  public void seekTo(long positionMs) {
    seekTo(getCurrentWindowIndex(), positionMs);
  }

  @Override
  public void seekTo(int windowIndex, long positionMs) {
    Timeline timeline = playbackInfo.timeline;
    if (windowIndex < 0 || (!timeline.isEmpty() && windowIndex >= timeline.getWindowCount())) {
      throw new IllegalSeekPositionException(timeline, windowIndex, positionMs);
    }
    hasPendingSeek = true;
    pendingOperationAcks++;
    if (isPlayingAd()) {
      // TODO: Investigate adding support for seeking during ads. This is complicated to do in
      // general because the midroll ad preceding the seek destination must be played before the
      // content position can be played, if a different ad is playing at the moment.
      Log.w(TAG, "seekTo ignored because an ad is playing");
      eventHandler
          .obtainMessage(
              ExoPlayerImplInternal.MSG_PLAYBACK_INFO_CHANGED,
              /* operationAcks */ 1,
              /* positionDiscontinuityReason */ C.INDEX_UNSET,
              playbackInfo)
          .sendToTarget();
      return;
    }
    maskingWindowIndex = windowIndex;
    if (timeline.isEmpty()) {
      maskingWindowPositionMs = positionMs == C.TIME_UNSET ? 0 : positionMs;
      maskingPeriodIndex = 0;
    } else {
      long windowPositionUs = positionMs == C.TIME_UNSET
          ? timeline.getWindow(windowIndex, window).getDefaultPositionUs() : C.msToUs(positionMs);
      Pair<Integer, Long> periodIndexAndPosition =
          timeline.getPeriodPosition(window, period, windowIndex, windowPositionUs);
      maskingWindowPositionMs = C.usToMs(windowPositionUs);
      maskingPeriodIndex = periodIndexAndPosition.first;
    }
    internalPlayer.seekTo(timeline, windowIndex, C.msToUs(positionMs));
    for (Player.EventListener listener : listeners) {
      listener.onPositionDiscontinuity(DISCONTINUITY_REASON_SEEK);
    }
  }

  @Override
  public void setPlaybackParameters(@Nullable PlaybackParameters playbackParameters) {
    if (playbackParameters == null) {
      playbackParameters = PlaybackParameters.DEFAULT;
    }
    internalPlayer.setPlaybackParameters(playbackParameters);
  }

  @Override
  public PlaybackParameters getPlaybackParameters() {
    return playbackParameters;
  }

  @Override
  public void setSeekParameters(@Nullable SeekParameters seekParameters) {
    if (seekParameters == null) {
      seekParameters = SeekParameters.DEFAULT;
    }
    if (!this.seekParameters.equals(seekParameters)) {
      this.seekParameters = seekParameters;
      internalPlayer.setSeekParameters(seekParameters);
    }
  }

  @Override
  public SeekParameters getSeekParameters() {
    return seekParameters;
  }

  @Override
  public @Nullable Object getCurrentTag() {
    int windowIndex = getCurrentWindowIndex();
    return windowIndex > playbackInfo.timeline.getWindowCount()
        ? null
        : playbackInfo.timeline.getWindow(windowIndex, window, /* setTag= */ true).tag;
  }

  @Override
  public void stop() {
    stop(/* reset= */ false);
  }

  @Override
  public void stop(boolean reset) {
    if (reset) {
      playbackError = null;
    }
    PlaybackInfo playbackInfo =
        getResetPlaybackInfo(
            /* resetPosition= */ reset,
            /* resetState= */ reset,
            /* playbackState= */ Player.STATE_IDLE);
    // Trigger internal stop first before updating the playback info and notifying external
    // listeners to ensure that new operations issued in the listener notifications reach the
    // player after this stop. The internal player can't change the playback info immediately
    // because it uses a callback.
    pendingOperationAcks++;
    internalPlayer.stop(reset);
    updatePlaybackInfo(
        playbackInfo,
        /* positionDiscontinuity= */ false,
        /* ignored */ DISCONTINUITY_REASON_INTERNAL,
        TIMELINE_CHANGE_REASON_RESET,
        /* seekProcessed= */ false,
        /* playWhenReadyChanged= */ false);
  }

  @Override
  public void release() {
    Log.i(TAG, "Release " + Integer.toHexString(System.identityHashCode(this)) + " ["
        + ExoPlayerLibraryInfo.VERSION_SLASHY + "] [" + Util.DEVICE_DEBUG_INFO + "] ["
        + ExoPlayerLibraryInfo.registeredModules() + "]");
    internalPlayer.release();
    eventHandler.removeCallbacksAndMessages(null);
  }

  @Override
  public void sendMessages(ExoPlayerMessage... messages) {
    for (ExoPlayerMessage message : messages) {
      createMessage(message.target).setType(message.messageType).setPayload(message.message).send();
    }
  }

  @Override
  public PlayerMessage createMessage(Target target) {
    return new PlayerMessage(
        internalPlayer,
        target,
        playbackInfo.timeline,
        getCurrentWindowIndex(),
        internalPlayerHandler);
  }

  @Override
  public void blockingSendMessages(ExoPlayerMessage... messages) {
    List<PlayerMessage> playerMessages = new ArrayList<>();
    for (ExoPlayerMessage message : messages) {
      playerMessages.add(
          createMessage(message.target)
              .setType(message.messageType)
              .setPayload(message.message)
              .send());
    }
    boolean wasInterrupted = false;
    for (PlayerMessage message : playerMessages) {
      boolean blockMessage = true;
      while (blockMessage) {
        try {
          message.blockUntilDelivered();
          blockMessage = false;
        } catch (InterruptedException e) {
          wasInterrupted = true;
        }
      }
    }
    if (wasInterrupted) {
      // Restore the interrupted status.
      Thread.currentThread().interrupt();
    }
  }

  @Override
  public int getCurrentPeriodIndex() {
    if (shouldMaskPosition()) {
      return maskingPeriodIndex;
    } else {
      return playbackInfo.periodId.periodIndex;
    }
  }

  @Override
  public int getCurrentWindowIndex() {
    if (shouldMaskPosition()) {
      return maskingWindowIndex;
    } else {
      return playbackInfo.timeline.getPeriod(playbackInfo.periodId.periodIndex, period).windowIndex;
    }
  }

  @Override
  public int getNextWindowIndex() {
    Timeline timeline = playbackInfo.timeline;
    return timeline.isEmpty() ? C.INDEX_UNSET
        : timeline.getNextWindowIndex(getCurrentWindowIndex(), repeatMode, shuffleModeEnabled);
  }

  @Override
  public int getPreviousWindowIndex() {
    Timeline timeline = playbackInfo.timeline;
    return timeline.isEmpty() ? C.INDEX_UNSET
        : timeline.getPreviousWindowIndex(getCurrentWindowIndex(), repeatMode, shuffleModeEnabled);
  }

  @Override
  public long getDuration() {
    Timeline timeline = playbackInfo.timeline;
    if (timeline.isEmpty()) {
      return C.TIME_UNSET;
    }
    if (isPlayingAd()) {
      MediaPeriodId periodId = playbackInfo.periodId;
      timeline.getPeriod(periodId.periodIndex, period);
      long adDurationUs = period.getAdDurationUs(periodId.adGroupIndex, periodId.adIndexInAdGroup);
      return C.usToMs(adDurationUs);
    } else {
      return timeline.getWindow(getCurrentWindowIndex(), window).getDurationMs();
    }
  }

  @Override
  public long getCurrentPosition() {
    if (shouldMaskPosition()) {
      return maskingWindowPositionMs;
    } else if (playbackInfo.periodId.isAd()) {
      return C.usToMs(playbackInfo.positionUs);
    } else {
      return periodPositionUsToWindowPositionMs(playbackInfo.periodId, playbackInfo.positionUs);
    }
  }

  @Override
  public long getBufferedPosition() {
    if (isPlayingAd()) {
      return playbackInfo.loadingMediaPeriodId.equals(playbackInfo.periodId)
          ? C.usToMs(playbackInfo.bufferedPositionUs)
          : getDuration();
    }
    return getContentBufferedPosition();
  }

  @Override
  public int getBufferedPercentage() {
    long position = getBufferedPosition();
    long duration = getDuration();
    return position == C.TIME_UNSET || duration == C.TIME_UNSET
        ? 0
        : (duration == 0 ? 100 : Util.constrainValue((int) ((position * 100) / duration), 0, 100));
  }

  @Override
  public long getTotalBufferedDuration() {
    return Math.max(0, C.usToMs(playbackInfo.totalBufferedDurationUs));
  }

  @Override
  public boolean isCurrentWindowDynamic() {
    Timeline timeline = playbackInfo.timeline;
    return !timeline.isEmpty() && timeline.getWindow(getCurrentWindowIndex(), window).isDynamic;
  }

  @Override
  public boolean isCurrentWindowSeekable() {
    Timeline timeline = playbackInfo.timeline;
    return !timeline.isEmpty() && timeline.getWindow(getCurrentWindowIndex(), window).isSeekable;
  }

  @Override
  public boolean isPlayingAd() {
    return !shouldMaskPosition() && playbackInfo.periodId.isAd();
  }

  @Override
  public int getCurrentAdGroupIndex() {
    return isPlayingAd() ? playbackInfo.periodId.adGroupIndex : C.INDEX_UNSET;
  }

  @Override
  public int getCurrentAdIndexInAdGroup() {
    return isPlayingAd() ? playbackInfo.periodId.adIndexInAdGroup : C.INDEX_UNSET;
  }

  @Override
  public long getContentPosition() {
    if (isPlayingAd()) {
      playbackInfo.timeline.getPeriod(playbackInfo.periodId.periodIndex, period);
      return period.getPositionInWindowMs() + C.usToMs(playbackInfo.contentPositionUs);
    } else {
      return getCurrentPosition();
    }
  }

  @Override
  public long getContentBufferedPosition() {
    if (shouldMaskPosition()) {
      return maskingWindowPositionMs;
    }
    if (playbackInfo.loadingMediaPeriodId.windowSequenceNumber
        != playbackInfo.periodId.windowSequenceNumber) {
      return playbackInfo.timeline.getWindow(getCurrentWindowIndex(), window).getDurationMs();
    }
    long contentBufferedPositionUs = playbackInfo.bufferedPositionUs;
    if (playbackInfo.loadingMediaPeriodId.isAd()) {
      Timeline.Period loadingPeriod =
          playbackInfo.timeline.getPeriod(playbackInfo.loadingMediaPeriodId.periodIndex, period);
      contentBufferedPositionUs =
          loadingPeriod.getAdGroupTimeUs(playbackInfo.loadingMediaPeriodId.adGroupIndex);
      if (contentBufferedPositionUs == C.TIME_END_OF_SOURCE) {
        contentBufferedPositionUs = loadingPeriod.durationUs;
      }
    }
    return periodPositionUsToWindowPositionMs(
        playbackInfo.loadingMediaPeriodId, contentBufferedPositionUs);
  }

  @Override
  public int getRendererCount() {
    return renderers.length;
  }

  @Override
  public int getRendererType(int index) {
    return renderers[index].getTrackType();
  }

  @Override
  public TrackGroupArray getCurrentTrackGroups() {
    return playbackInfo.trackGroups;
  }

  @Override
  public TrackSelectionArray getCurrentTrackSelections() {
    return playbackInfo.trackSelectorResult.selections;
  }

  @Override
  public Timeline getCurrentTimeline() {
    return playbackInfo.timeline;
  }

  @Override
  public Object getCurrentManifest() {
    return playbackInfo.manifest;
  }

  // Not private so it can be called from an inner class without going through a thunk method.
  /* package */ void handleEvent(Message msg) {
    switch (msg.what) {
      case ExoPlayerImplInternal.MSG_PLAYBACK_INFO_CHANGED:
        handlePlaybackInfo(
            (PlaybackInfo) msg.obj,
            /* operationAcks= */ msg.arg1,
            /* positionDiscontinuity= */ msg.arg2 != C.INDEX_UNSET,
            /* positionDiscontinuityReason= */ msg.arg2);
        break;
      case ExoPlayerImplInternal.MSG_PLAYBACK_PARAMETERS_CHANGED:
        PlaybackParameters playbackParameters = (PlaybackParameters) msg.obj;
        if (!this.playbackParameters.equals(playbackParameters)) {
          this.playbackParameters = playbackParameters;
          for (Player.EventListener listener : listeners) {
            listener.onPlaybackParametersChanged(playbackParameters);
          }
        }
        break;
      case ExoPlayerImplInternal.MSG_ERROR:
        ExoPlaybackException playbackError = (ExoPlaybackException) msg.obj;
        this.playbackError = playbackError;
        for (Player.EventListener listener : listeners) {
          listener.onPlayerError(playbackError);
        }
        break;
      default:
        throw new IllegalStateException();
    }
  }

  private void handlePlaybackInfo(
      PlaybackInfo playbackInfo,
      int operationAcks,
      boolean positionDiscontinuity,
      @DiscontinuityReason int positionDiscontinuityReason) {
    pendingOperationAcks -= operationAcks;
    if (pendingOperationAcks == 0) {
      if (playbackInfo.startPositionUs == C.TIME_UNSET) {
        // Replace internal unset start position with externally visible start position of zero.
        playbackInfo =
            playbackInfo.fromNewPosition(
                playbackInfo.periodId, /* startPositionUs= */ 0, playbackInfo.contentPositionUs);
      }
      if ((!this.playbackInfo.timeline.isEmpty() || hasPendingPrepare)
          && playbackInfo.timeline.isEmpty()) {
        // Update the masking variables, which are used when the timeline becomes empty.
        maskingPeriodIndex = 0;
        maskingWindowIndex = 0;
        maskingWindowPositionMs = 0;
      }
      @Player.TimelineChangeReason
      int timelineChangeReason =
          hasPendingPrepare
              ? Player.TIMELINE_CHANGE_REASON_PREPARED
              : Player.TIMELINE_CHANGE_REASON_DYNAMIC;
      boolean seekProcessed = hasPendingSeek;
      hasPendingPrepare = false;
      hasPendingSeek = false;
      updatePlaybackInfo(
          playbackInfo,
          positionDiscontinuity,
          positionDiscontinuityReason,
          timelineChangeReason,
          seekProcessed,
          /* playWhenReadyChanged= */ false);
    }
  }

  private PlaybackInfo getResetPlaybackInfo(
      boolean resetPosition, boolean resetState, int playbackState) {
    if (resetPosition) {
      maskingWindowIndex = 0;
      maskingPeriodIndex = 0;
      maskingWindowPositionMs = 0;
    } else {
      maskingWindowIndex = getCurrentWindowIndex();
      maskingPeriodIndex = getCurrentPeriodIndex();
      maskingWindowPositionMs = getCurrentPosition();
    }
    return new PlaybackInfo(
        resetState ? Timeline.EMPTY : playbackInfo.timeline,
        resetState ? null : playbackInfo.manifest,
        playbackInfo.periodId,
        playbackInfo.startPositionUs,
        playbackInfo.contentPositionUs,
        playbackState,
        /* isLoading= */ false,
        resetState ? TrackGroupArray.EMPTY : playbackInfo.trackGroups,
        resetState ? emptyTrackSelectorResult : playbackInfo.trackSelectorResult,
        playbackInfo.periodId,
        playbackInfo.startPositionUs,
        /* totalBufferedDurationUs= */ 0,
        playbackInfo.startPositionUs);
  }

  private void updatePlaybackInfo(
      PlaybackInfo playbackInfo,
      boolean positionDiscontinuity,
      @Player.DiscontinuityReason int positionDiscontinuityReason,
      @Player.TimelineChangeReason int timelineChangeReason,
      boolean seekProcessed,
      boolean playWhenReadyChanged) {
    boolean isRunningRecursiveListenerNotification = !pendingPlaybackInfoUpdates.isEmpty();
    pendingPlaybackInfoUpdates.addLast(
        new PlaybackInfoUpdate(
            playbackInfo,
            /* previousPlaybackInfo= */ this.playbackInfo,
            listeners,
            trackSelector,
            positionDiscontinuity,
            positionDiscontinuityReason,
            timelineChangeReason,
            seekProcessed,
            playWhenReady,
            playWhenReadyChanged));
    // Assign playback info immediately such that all getters return the right values.
    this.playbackInfo = playbackInfo;
    if (isRunningRecursiveListenerNotification) {
      return;
    }
    while (!pendingPlaybackInfoUpdates.isEmpty()) {
      pendingPlaybackInfoUpdates.peekFirst().notifyListeners();
      pendingPlaybackInfoUpdates.removeFirst();
    }
  }

  private long periodPositionUsToWindowPositionMs(MediaPeriodId periodId, long positionUs) {
    long positionMs = C.usToMs(positionUs);
    playbackInfo.timeline.getPeriod(periodId.periodIndex, period);
    positionMs += period.getPositionInWindowMs();
    return positionMs;
  }

  private boolean shouldMaskPosition() {
    return playbackInfo.timeline.isEmpty() || pendingOperationAcks > 0;
  }

  private static final class PlaybackInfoUpdate {

    private final PlaybackInfo playbackInfo;
    private final Set<Player.EventListener> listeners;
    private final TrackSelector trackSelector;
    private final boolean positionDiscontinuity;
    private final @Player.DiscontinuityReason int positionDiscontinuityReason;
    private final @Player.TimelineChangeReason int timelineChangeReason;
    private final boolean seekProcessed;
    private final boolean playWhenReady;
    private final boolean playbackStateOrPlayWhenReadyChanged;
    private final boolean timelineOrManifestChanged;
    private final boolean isLoadingChanged;
    private final boolean trackSelectorResultChanged;

    public PlaybackInfoUpdate(
        PlaybackInfo playbackInfo,
        PlaybackInfo previousPlaybackInfo,
        Set<Player.EventListener> listeners,
        TrackSelector trackSelector,
        boolean positionDiscontinuity,
        @Player.DiscontinuityReason int positionDiscontinuityReason,
        @Player.TimelineChangeReason int timelineChangeReason,
        boolean seekProcessed,
        boolean playWhenReady,
        boolean playWhenReadyChanged) {
      this.playbackInfo = playbackInfo;
      this.listeners = listeners;
      this.trackSelector = trackSelector;
      this.positionDiscontinuity = positionDiscontinuity;
      this.positionDiscontinuityReason = positionDiscontinuityReason;
      this.timelineChangeReason = timelineChangeReason;
      this.seekProcessed = seekProcessed;
      this.playWhenReady = playWhenReady;
      playbackStateOrPlayWhenReadyChanged =
          playWhenReadyChanged || previousPlaybackInfo.playbackState != playbackInfo.playbackState;
      timelineOrManifestChanged =
          previousPlaybackInfo.timeline != playbackInfo.timeline
              || previousPlaybackInfo.manifest != playbackInfo.manifest;
      isLoadingChanged = previousPlaybackInfo.isLoading != playbackInfo.isLoading;
      trackSelectorResultChanged =
          previousPlaybackInfo.trackSelectorResult != playbackInfo.trackSelectorResult;
    }

    public void notifyListeners() {
      if (timelineOrManifestChanged || timelineChangeReason == TIMELINE_CHANGE_REASON_PREPARED) {
        for (Player.EventListener listener : listeners) {
          listener.onTimelineChanged(
              playbackInfo.timeline, playbackInfo.manifest, timelineChangeReason);
        }
      }
      if (positionDiscontinuity) {
        for (Player.EventListener listener : listeners) {
          listener.onPositionDiscontinuity(positionDiscontinuityReason);
        }
      }
      if (trackSelectorResultChanged) {
        trackSelector.onSelectionActivated(playbackInfo.trackSelectorResult.info);
        for (Player.EventListener listener : listeners) {
          listener.onTracksChanged(
              playbackInfo.trackGroups, playbackInfo.trackSelectorResult.selections);
        }
      }
      if (isLoadingChanged) {
        for (Player.EventListener listener : listeners) {
          listener.onLoadingChanged(playbackInfo.isLoading);
        }
      }
      if (playbackStateOrPlayWhenReadyChanged) {
        for (Player.EventListener listener : listeners) {
          listener.onPlayerStateChanged(playWhenReady, playbackInfo.playbackState);
        }
      }
      if (seekProcessed) {
        for (Player.EventListener listener : listeners) {
          listener.onSeekProcessed();
        }
      }
    }
  }
}<|MERGE_RESOLUTION|>--- conflicted
+++ resolved
@@ -64,8 +64,7 @@
   private final Timeline.Window window;
   private final Timeline.Period period;
   private final ArrayDeque<PlaybackInfoUpdate> pendingPlaybackInfoUpdates;
-  private final VideoComponent videoComponent;
-  
+
   private boolean playWhenReady;
   private boolean internalPlayWhenReady;
   private @RepeatMode int repeatMode;
@@ -98,37 +97,17 @@
    */
   @SuppressLint("HandlerLeak")
   public ExoPlayerImpl(
-<<<<<<< HEAD
-          Renderer[] renderers, TrackSelector trackSelector, LoadControl loadControl, Clock clock) {
-    this(renderers, trackSelector, loadControl, clock, null);
-  }
-
-  /**
-   * Constructs an instance. Must be called from a thread that has an associated {@link Looper}.
-   *
-   * @param renderers The {@link Renderer}s that will be used by the instance.
-   * @param trackSelector The {@link TrackSelector} that will be used by the instance.
-   * @param loadControl The {@link LoadControl} that will be used by the instance.
-   * @param clock The {@link Clock} that will be used by the instance.
-   */
-  @SuppressLint("HandlerLeak")
-  public ExoPlayerImpl(
-      Renderer[] renderers, TrackSelector trackSelector, LoadControl loadControl, Clock clock,
-      VideoComponent videoComponent) {
-=======
-      Renderer[] renderers,
+     Renderer[] renderers,
       TrackSelector trackSelector,
       LoadControl loadControl,
       BandwidthMeter bandwidthMeter,
       Clock clock,
       Looper looper) {
->>>>>>> b34c4641
     Log.i(TAG, "Init " + Integer.toHexString(System.identityHashCode(this)) + " ["
         + ExoPlayerLibraryInfo.VERSION_SLASHY + "] [" + Util.DEVICE_DEBUG_INFO + "]");
     Assertions.checkState(renderers.length > 0);
     this.renderers = Assertions.checkNotNull(renderers);
     this.trackSelector = Assertions.checkNotNull(trackSelector);
-    this.videoComponent = videoComponent;
     this.playWhenReady = false;
     this.repeatMode = Player.REPEAT_MODE_OFF;
     this.shuffleModeEnabled = false;
@@ -174,7 +153,7 @@
 
   @Override
   public VideoComponent getVideoComponent() {
-    return videoComponent;
+    return null;
   }
 
   @Override
